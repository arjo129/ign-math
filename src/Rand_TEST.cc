/*
 * Copyright (C) 2012-2014 Open Source Robotics Foundation
 *
 * Licensed under the Apache License, Version 2.0 (the "License");
 * you may not use this file except in compliance with the License.
 * You may obtain a copy of the License at
 *
 *     http://www.apache.org/licenses/LICENSE-2.0
 *
 * Unless required by applicable law or agreed to in writing, software
 * distributed under the License is distributed on an "AS IS" BASIS,
 * WITHOUT WARRANTIES OR CONDITIONS OF ANY KIND, either express or implied.
 * See the License for the specific language governing permissions and
 * limitations under the License.
 *
*/

#include <gtest/gtest.h>

#include "ignition/math/Helpers.hh"
#include "ignition/math/Rand.hh"

using namespace ignition;

//////////////////////////////////////////////////
TEST(RandTest, Rand)
{
  // TODO: implement a proper random number generator test

  double d = math::Rand::DblUniform(1, 2);
  EXPECT_GE(d, 1);
  EXPECT_LE(d, 2);

  int i = math::Rand::IntUniform(1, 2);
  EXPECT_GE(i, 1);
<<<<<<< HEAD

  // cppcheck-suppress unreadVariable
  i = math::Rand::IntNormal(2, 3);
=======
  EXPECT_LE(i, 2);
>>>>>>> 750a0f25

#ifndef _MSC_VER
  {
    // Test setting the random number seed
    math::Rand::Seed(1001);

    d = math::Rand::DblNormal(2, 3);
    i = math::Rand::IntNormal(10, 5);

    // \todo OSX seems to produce different results. See issue #14.
#ifdef __APPLE__
    EXPECT_EQ(i, 8);
    EXPECT_NEAR(d, 5.01545, 1e-5);
#else
    EXPECT_EQ(i, 9);
    EXPECT_NEAR(d, 3.00618, 1e-5);
#endif
  }
#endif
}

//////////////////////////////////////////////////
TEST(RandTest, SetSeed)
{
  int N = 10;
  std::vector<int> first;
  std::vector<int> second;

  for (int i = 0; i < N; ++i)
  {
    math::Rand::Seed(i);
    first.push_back(math::Rand::IntUniform(-10, 10));
    second.push_back(math::Rand::IntUniform(-10, 10));
  }

  for (int i = 0; i < N; ++i)
  {
    math::Rand::Seed(i);
    EXPECT_EQ(math::Rand::Seed(), i);
    EXPECT_EQ(first[i], math::Rand::IntUniform(-10, 10));
    EXPECT_EQ(second[i], math::Rand::IntUniform(-10, 10));
  }
}<|MERGE_RESOLUTION|>--- conflicted
+++ resolved
@@ -33,13 +33,7 @@
 
   int i = math::Rand::IntUniform(1, 2);
   EXPECT_GE(i, 1);
-<<<<<<< HEAD
-
-  // cppcheck-suppress unreadVariable
-  i = math::Rand::IntNormal(2, 3);
-=======
   EXPECT_LE(i, 2);
->>>>>>> 750a0f25
 
 #ifndef _MSC_VER
   {
