--- conflicted
+++ resolved
@@ -133,14 +133,6 @@
 }
 
 /////////////////////////////////////////////////
-<<<<<<< HEAD
-TEST(Vector2Test, OperatorStreamOut)
-{
-  math::Vector2d v(0.1, 1.2);
-  std::ostringstream stream;
-  stream << v;
-  EXPECT_EQ(stream.str(), "0.1 1.2");
-=======
 TEST(Vector2Test, Dot)
 {
   math::Vector2d v(1, 2);
@@ -154,9 +146,8 @@
 /////////////////////////////////////////////////
 TEST(Vector2Test, OperatorStreamOut)
 {
-  math::Vector2d v(1, 2);
+  math::Vector2d v(0.1, 1.2);
   std::ostringstream stream;
   stream << v;
-  EXPECT_EQ(stream.str(), "1 2");
->>>>>>> 70fe944d
+  EXPECT_EQ(stream.str(), "0.1 1.2");
 }