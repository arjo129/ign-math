/*
 * Copyright (C) 2012-2014 Open Source Robotics Foundation
 *
 * Licensed under the Apache License, Version 2.0 (the "License");
 * you may not use this file except in compliance with the License.
 * You may obtain a copy of the License at
 *
 *     http://www.apache.org/licenses/LICENSE-2.0
 *
 * Unless required by applicable law or agreed to in writing, software
 * distributed under the License is distributed on an "AS IS" BASIS,
 * WITHOUT WARRANTIES OR CONDITIONS OF ANY KIND, either express or implied.
 * See the License for the specific language governing permissions and
 * limitations under the License.
 *
*/

#ifndef _USE_MATH_DEFINES
<<<<<<< HEAD
# define _USE_MATH_DEFINES
=======
#define _USE_MATH_DEFINES
>>>>>>> 930ee381
#endif
#include <gtest/gtest.h>
#include <cmath>

#include "ignition/math/Helpers.hh"
#include "ignition/math/Vector2.hh"

using namespace ignition;

/////////////////////////////////////////////////
TEST(Vector2Test, Vector2)
{
  {
    math::Vector2d v;
    EXPECT_DOUBLE_EQ(0, v.X());
    EXPECT_DOUBLE_EQ(0, v.Y());
  }

  // Constructor
  math::Vector2d v(1, 2);
  EXPECT_DOUBLE_EQ(1, v.X());
  EXPECT_DOUBLE_EQ(2, v.Y());

  // ::Distance
  EXPECT_TRUE(math::equal(2.236, v.Distance(math::Vector2d(0, 0)), 1e-2));

  // ::Normalize
  v.Normalize();
  EXPECT_TRUE(v == math::Vector2d(0.447214, 0.894427));

  // ::Set
  v.Set(4, 5);
  EXPECT_TRUE(v == math::Vector2d(4, 5));

  // ::operator=
  v = math::Vector2d(6, 7);
  EXPECT_TRUE(v == math::Vector2d(6, 7));

  // ::operator= int
  v = 5;
  EXPECT_TRUE(v == math::Vector2d(5, 5));

  // ::operator+
  v = v + math::Vector2d(1, 2);
  EXPECT_TRUE(v == math::Vector2d(6, 7));

  // ::operator +=
  v += math::Vector2d(5, 6);
  EXPECT_TRUE(v == math::Vector2d(11, 13));

  // ::operator -
  v = v - math::Vector2d(2, 4);
  EXPECT_TRUE(v == math::Vector2d(9, 9));

  // ::operator -=
  v.Set(2, 4);
  v -= math::Vector2d(1, 6);
  EXPECT_TRUE(v == math::Vector2d(1, -2));

  // ::operator /
  v.Set(10, 6);
  v = v / math::Vector2d(2, 3);
  EXPECT_TRUE(v == math::Vector2d(5, 2));

  // ::operator /=
  v.Set(10, 6);
  v /= math::Vector2d(2, 3);
  EXPECT_TRUE(v == math::Vector2d(5, 2));

  // ::operator / int
  v.Set(10, 6);
  v = v / 2;
  EXPECT_TRUE(v == math::Vector2d(5, 3));

  // ::operator /= int
  v.Set(10, 6);
  v /= 2;
  EXPECT_TRUE(v == math::Vector2d(5, 3));

  // ::operator * int
  v.Set(10, 6);
  v = v * 2;
  EXPECT_TRUE(v == math::Vector2d(20, 12));

  // ::operator *= int
  v.Set(10, 6);
  v *= 2;
  EXPECT_TRUE(v == math::Vector2d(20, 12));

  // ::operator * vector2i
  v.Set(10, 6);
  v = v * math::Vector2d(2, 4);
  EXPECT_TRUE(v == math::Vector2d(20, 24));

  // ::operator *= vector2i
  v.Set(10, 6);
  v *= math::Vector2d(2, 4);
  EXPECT_TRUE(v == math::Vector2d(20, 24));


  // ::IsFinite
  EXPECT_TRUE(v.IsFinite());

  // ::operator[]
  v.Set(6, 7);
  EXPECT_DOUBLE_EQ(6, v[0]);
  EXPECT_DOUBLE_EQ(7, v[1]);
}

/////////////////////////////////////////////////
TEST(Vector2Test, IndexException)
{
  math::Vector2d v(1, 2);
  EXPECT_NO_THROW(math::equal(v[0], 1.0));
  EXPECT_NO_THROW(math::equal(v[1], 2.0));

  EXPECT_THROW(math::equal(v[2], 1.0), math::IndexException);
}

/////////////////////////////////////////////////
// Test Equal function with specified tolerance
TEST(Vector2Test, EqualTolerance)
{
  EXPECT_FALSE(math::Vector2d::Zero.Equal(math::Vector2d::One, 1e-6));
  EXPECT_FALSE(math::Vector2d::Zero.Equal(math::Vector2d::One, 1e-3));
  EXPECT_FALSE(math::Vector2d::Zero.Equal(math::Vector2d::One, 1e-1));
  EXPECT_TRUE(math::Vector2d::Zero.Equal(math::Vector2d::One, 1));
  EXPECT_TRUE(math::Vector2d::Zero.Equal(math::Vector2d::One, 1.1));
}

/////////////////////////////////////////////////
TEST(Vector2Test, Dot)
{
  math::Vector2d v(1, 2);

  EXPECT_DOUBLE_EQ(v.Dot(math::Vector2d(3, 4)), 11.0);
  EXPECT_DOUBLE_EQ(v.Dot(math::Vector2d(0, 0)), 0.0);
  EXPECT_DOUBLE_EQ(v.Dot(math::Vector2d(1, 0)), 1.0);
  EXPECT_DOUBLE_EQ(v.Dot(math::Vector2d(0, 1)), 2.0);
}

/////////////////////////////////////////////////
TEST(Vector2Test, OperatorStreamOut)
{
  math::Vector2d v(0.1, 1.2);
  std::ostringstream stream;
  stream << v;
  EXPECT_EQ(stream.str(), "0.1 1.2");
}

/////////////////////////////////////////////////
TEST(Vector2dTest, Add)
{
  math::Vector2d vec1(0.1, 0.2);
  math::Vector2d vec2(1.1, 2.2);

  math::Vector2d vec3 = vec1;
  vec3 += vec2;

  EXPECT_EQ(vec1 + vec2, math::Vector2d(1.2, 2.4));
  EXPECT_EQ(vec3, math::Vector2d(1.2, 2.4));

  // Add zeros
  {
    // Scalar left and right
    EXPECT_EQ(0 + vec1, vec1);
    EXPECT_EQ(vec1 + 0, vec1);

    // Vector left and right
    EXPECT_EQ(math::Vector2d::Zero + vec1, vec1);
    EXPECT_EQ(vec1 + math::Vector2d::Zero, vec1);

    // Addition assignment
    math::Vector2d vec4(vec1);
    vec4 += 0;
    EXPECT_EQ(vec4, vec1);
    vec4 += math::Vector2d::Zero;
    EXPECT_EQ(vec4, vec1);
  }

  // Add non-trivial scalar values left and right
  {
    EXPECT_EQ(2.5 + vec1, math::Vector2d(2.6, 2.7));
    EXPECT_EQ(vec1 + 2.5, math::Vector2d(2.6, 2.7));

    math::Vector2d vec4(vec1);
    vec4 += 2.5;
    EXPECT_EQ(vec4, math::Vector2d(2.6, 2.7));
  }
}

/////////////////////////////////////////////////
TEST(Vector2dTest, Sub)
{
  math::Vector2d vec1(0.1, 0.2);
  math::Vector2d vec2(1.1, 2.2);

  math::Vector2d vec3 = vec2;
  vec3 -= vec1;

  EXPECT_EQ(vec2 - vec1, math::Vector2d(1.0, 2.0));
  EXPECT_EQ(vec3, math::Vector2d(1.0, 2.0));

  // Subtraction with zeros
  {
    // Scalar left and right
    EXPECT_EQ(0 - vec1, -vec1);
    EXPECT_EQ(vec1 - 0, vec1);

    // Vector left and right
    EXPECT_EQ(math::Vector2d::Zero - vec1, -vec1);
    EXPECT_EQ(vec1 - math::Vector2d::Zero, vec1);

    // Subtraction assignment
    math::Vector2d vec4(vec1);
    vec4 -= 0;
    EXPECT_EQ(vec4, vec1);
    vec4 -= math::Vector2d::Zero;
    EXPECT_EQ(vec4, vec1);
  }

  // Subtract non-trivial scalar values left and right
  {
    EXPECT_EQ(2.5 - vec1, math::Vector2d(2.4, 2.3));
    EXPECT_EQ(vec1 - 2.5, -math::Vector2d(2.4, 2.3));

    math::Vector2d vec4(vec1);
    vec4 -= 2.5;
    EXPECT_EQ(vec4, -math::Vector2d(2.4, 2.3));
  }
}

/////////////////////////////////////////////////
TEST(Vector2Test, Multiply)
{
  math::Vector2d v(0.1, -4.2);

  // Multiply by zero
  {
    // Scalar left and right
    EXPECT_EQ(0 * v, math::Vector2d::Zero);
    EXPECT_EQ(v * 0, math::Vector2d::Zero);

    // Element-wise vector multiplication
    EXPECT_EQ(v * math::Vector2d::Zero, math::Vector2d::Zero);
  }

  // Multiply by one
  {
    // Scalar left and right
    EXPECT_EQ(1 * v, v);
    EXPECT_EQ(v * 1, v);

    // Element-wise vector multiplication
    EXPECT_EQ(v * math::Vector2d::One, v);
  }

  // Multiply by non-trivial scalar value
  {
    const double scalar = 2.5;
    math::Vector2d expect(0.25, -10.5);
    EXPECT_EQ(scalar * v, expect);
    EXPECT_EQ(v * scalar, expect);
  }

  // Multiply by itself element-wise
  EXPECT_EQ(v*v, math::Vector2d(0.01, 17.64));
}

/////////////////////////////////////////////////
TEST(Vector2dTest, Length)
{
  // Zero vector
  EXPECT_DOUBLE_EQ(math::Vector2d::Zero.Length(), 0.0);
  EXPECT_DOUBLE_EQ(math::Vector2d::Zero.SquaredLength(), 0.0);

  // One vector
  EXPECT_NEAR(math::Vector2d::One.Length(), M_SQRT2, 1e-10);
  EXPECT_DOUBLE_EQ(math::Vector2d::One.SquaredLength(), 2.0);

  // Arbitrary vector
  math::Vector2d v(0.1, -4.2);
  EXPECT_NEAR(v.Length(), 4.20119030752, 1e-10);
  EXPECT_DOUBLE_EQ(v.SquaredLength(), 17.65);
}
<|MERGE_RESOLUTION|>--- conflicted
+++ resolved
@@ -16,11 +16,7 @@
 */
 
 #ifndef _USE_MATH_DEFINES
-<<<<<<< HEAD
-# define _USE_MATH_DEFINES
-=======
 #define _USE_MATH_DEFINES
->>>>>>> 930ee381
 #endif
 #include <gtest/gtest.h>
 #include <cmath>
