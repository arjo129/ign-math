--- conflicted
+++ resolved
@@ -395,58 +395,6 @@
 }
 
 /////////////////////////////////////////////////
-<<<<<<< HEAD
-TEST(MassMatrix3dTest, PrincipalAxesOffsetIdentity)
-{
-  // Identity inertia matrix, expect unit quaternion
-  math::MassMatrix3d m(1.0, math::Vector3d::One, math::Vector3d::Zero);
-  EXPECT_EQ(m.PrincipalAxesOffset(), math::Quaterniond());
-
-  // Scale the diagonal terms
-  EXPECT_TRUE(m.DiagonalMoments(3.5 * math::Vector3d::One));
-  EXPECT_TRUE(m.OffDiagonalMoments(math::Vector3d::Zero));
-  EXPECT_TRUE(m.IsValid());
-  EXPECT_EQ(m.PrincipalAxesOffset(), math::Quaterniond());
-}
-
-/////////////////////////////////////////////////
-/// \brief Helper function for verifying principal moments
-/// and axes offset by reconstructing the moment of inertia matrix
-/// from the eigenvectors and diagonalized matrix.
-/// \param[in] _m mass matrix to verify
-void VerifyPrincipalMomentsAndAxes(const math::MassMatrix3d &_m)
-{
-  auto q = _m.PrincipalAxesOffset();
-  auto R = math::Matrix3d(q);
-  auto moments = _m.PrincipalMoments();
-  math::Matrix3d L(moments[0], 0, 0,
-                   0, moments[1], 0,
-                   0, 0, moments[2]);
-  EXPECT_EQ(_m.MOI(), R * L * R.Transposed());
-}
-
-/////////////////////////////////////////////////
-/// \brief Helper function for testing diagonal inertia matrices.
-/// Expect the following:
-/// * that principal moments match the diagonal values,
-/// * that mass matrix is valid,
-/// * that principal axes have no offset (identity quaternion)
-/// * that reconstructed moment of inertia matrix matches the original
-/// \param[in] _moments Diagonal/principal moments of inertia.
-void VerifyDiagonalMomentsAndAxes(const math::Vector3d &_moments)
-{
-  math::MassMatrix3d m(1.0, math::Vector3d::Zero, math::Vector3d::Zero);
-  EXPECT_TRUE(m.DiagonalMoments(_moments));
-  EXPECT_EQ(m.PrincipalMoments(), m.DiagonalMoments());
-  EXPECT_TRUE(m.IsValid());
-  // Expect unit quaternion
-  EXPECT_EQ(m.PrincipalAxesOffset(), math::Quaterniond());
-  VerifyPrincipalMomentsAndAxes(m);
-}
-
-/////////////////////////////////////////////////
-=======
->>>>>>> 73afd4c8
 TEST(MassMatrix3dTest, PrincipalAxesOffsetDiagonal)
 {
   // repeated moments [2, 3, 3]
@@ -474,16 +422,6 @@
 /// * that principal axes have an offset (non-identity quaternion)
 /// * that reconstructed moment of inertia matrix matches the original
 /// \param[in] _principalMoments Expected principal moments of inertia
-<<<<<<< HEAD
-/// \param[in] _Ixxyyzz Diagonal moments of inertia.
-/// \param[in] _Ixyxzyz Off-diagonal moments of inertia.
-void VerifyNondiagonalMomentsAndAxes(const math::Vector3d &_principalMoments,
-                                     const math::Vector3d &_Ixxyyzz,
-                                     const math::Vector3d &_Ixyxzyz,
-                                     const double _tolerance = 1e-6)
-{
-  math::MassMatrix3d m(1.0, _Ixxyyzz, _Ixyxzyz);
-=======
 /// \param[in] _ixxyyzz Diagonal moments of inertia.
 /// \param[in] _ixyxzyz Off-diagonal moments of inertia.
 /// \param[in] _tolerance Absolute tolerance for eigenvalue expectation.
@@ -493,7 +431,6 @@
                                      const double _tolerance = 1e-6)
 {
   math::MassMatrix3d m(1.0, _ixxyyzz, _ixyxzyz);
->>>>>>> 73afd4c8
   // EXPECT_EQ with default tolerance of 1e-6
   // this outputs more useful error messages
   EXPECT_EQ(m.PrincipalMoments(), _principalMoments);
@@ -534,21 +471,6 @@
   // Rotated by [45, 45, 0] degrees
   VerifyNondiagonalMomentsAndAxes(math::Vector3d(4, 5, 5),
     math::Vector3d(4.5, 4.75, 4.75),
-<<<<<<< HEAD
-    0.25*math::Vector3d(-M_SQRT2, M_SQRT2, 1));
-  // Rotated by [-45, 45, 0] degrees
-  VerifyNondiagonalMomentsAndAxes(math::Vector3d(4, 5, 5),
-    math::Vector3d(4.5, 4.75, 4.75),
-    0.25*math::Vector3d(M_SQRT2, M_SQRT2, -1));
-  // Rotated by [45, -45, 0] degrees
-  VerifyNondiagonalMomentsAndAxes(math::Vector3d(4, 5, 5),
-    math::Vector3d(4.5, 4.75, 4.75),
-    0.25*math::Vector3d(M_SQRT2, -M_SQRT2, 1));
-  // Rotated by [-45, -45, 0] degrees
-  VerifyNondiagonalMomentsAndAxes(math::Vector3d(4, 5, 5),
-    math::Vector3d(4.5, 4.75, 4.75),
-    0.25*math::Vector3d(-M_SQRT2, -M_SQRT2, -1));
-=======
     0.25*math::Vector3d(-IGN_SQRT2, IGN_SQRT2, 1));
   // Rotated by [-45, 45, 0] degrees
   VerifyNondiagonalMomentsAndAxes(math::Vector3d(4, 5, 5),
@@ -562,27 +484,11 @@
   VerifyNondiagonalMomentsAndAxes(math::Vector3d(4, 5, 5),
     math::Vector3d(4.5, 4.75, 4.75),
     0.25*math::Vector3d(-IGN_SQRT2, -IGN_SQRT2, -1));
->>>>>>> 73afd4c8
 
   // Principal moments: [4, 4, 5]
   // Rotated by [45, 45, 45] degrees
   VerifyNondiagonalMomentsAndAxes(math::Vector3d(4, 4, 5),
     math::Vector3d(4.5, 4.25, 4.25),
-<<<<<<< HEAD
-    0.25*math::Vector3d(-M_SQRT2, M_SQRT2, -1));
-  // different rotation
-  VerifyNondiagonalMomentsAndAxes(math::Vector3d(4, 4, 5),
-    math::Vector3d(4.5, 4.25, 4.25),
-    0.25*math::Vector3d(M_SQRT2, M_SQRT2, 1));
-  // different rotation
-  VerifyNondiagonalMomentsAndAxes(math::Vector3d(4, 4, 5),
-    math::Vector3d(4.5, 4.25, 4.25),
-    0.25*math::Vector3d(-M_SQRT2, -M_SQRT2, 1));
-  // different rotation
-  VerifyNondiagonalMomentsAndAxes(math::Vector3d(4, 4, 5),
-    math::Vector3d(4.5, 4.25, 4.25),
-    0.25*math::Vector3d(M_SQRT2, -M_SQRT2, -1));
-=======
     0.25*math::Vector3d(-IGN_SQRT2, IGN_SQRT2, -1));
   // different rotation
   VerifyNondiagonalMomentsAndAxes(math::Vector3d(4, 4, 5),
@@ -596,28 +502,12 @@
   VerifyNondiagonalMomentsAndAxes(math::Vector3d(4, 4, 5),
     math::Vector3d(4.5, 4.25, 4.25),
     0.25*math::Vector3d(IGN_SQRT2, -IGN_SQRT2, -1));
->>>>>>> 73afd4c8
 
   // Principal moments [4e-9, 4e-9, 5e-9]
   // Rotated by [45, 45, 45] degrees
   // use tolerance of 1e-15
   VerifyNondiagonalMomentsAndAxes(1e-9 * math::Vector3d(4, 4, 5),
     1e-9 * math::Vector3d(4.5, 4.25, 4.25),
-<<<<<<< HEAD
-    0.25e-9*math::Vector3d(-M_SQRT2, M_SQRT2, -1), 1e-15);
-  // different rotation
-  VerifyNondiagonalMomentsAndAxes(1e-9 * math::Vector3d(4, 4, 5),
-    1e-9 * math::Vector3d(4.5, 4.25, 4.25),
-    0.25e-9*math::Vector3d(M_SQRT2, M_SQRT2, 1));
-  // different rotation
-  VerifyNondiagonalMomentsAndAxes(1e-9 * math::Vector3d(4, 4, 5),
-    1e-9 * math::Vector3d(4.5, 4.25, 4.25),
-    0.25e-9*math::Vector3d(-M_SQRT2, -M_SQRT2, 1));
-  // different rotation
-  VerifyNondiagonalMomentsAndAxes(1e-9 * math::Vector3d(4, 4, 5),
-    1e-9 * math::Vector3d(4.5, 4.25, 4.25),
-    0.25e-9*math::Vector3d(M_SQRT2, -M_SQRT2, -1), 1e-15);
-=======
     0.25e-9*math::Vector3d(-IGN_SQRT2, IGN_SQRT2, -1), 1e-15);
   // different rotation
   VerifyNondiagonalMomentsAndAxes(1e-9 * math::Vector3d(4, 4, 5),
@@ -631,7 +521,6 @@
   VerifyNondiagonalMomentsAndAxes(1e-9 * math::Vector3d(4, 4, 5),
     1e-9 * math::Vector3d(4.5, 4.25, 4.25),
     0.25e-9*math::Vector3d(IGN_SQRT2, -IGN_SQRT2, -1), 1e-15);
->>>>>>> 73afd4c8
 
   // Principal moments [4, 4, 6]
   // rotate by 30, 60, 0 degrees
@@ -689,20 +578,12 @@
     math::Vector3d(0, -1, -1));
 
   // Tri-diagonal matrix with identical diagonal terms
-<<<<<<< HEAD
-  VerifyNondiagonalMomentsAndAxes(math::Vector3d(4-M_SQRT2, 4, 4+M_SQRT2),
-    math::Vector3d(4.0, 4.0, 4.0),
-    math::Vector3d(-1.0, 0, -1.0));
-  // small magnitude, use tolerance of 1e-15
-  VerifyNondiagonalMomentsAndAxes(1e-9*math::Vector3d(4-M_SQRT2, 4, 4+M_SQRT2),
-=======
   VerifyNondiagonalMomentsAndAxes(math::Vector3d(4-IGN_SQRT2, 4, 4+IGN_SQRT2),
     math::Vector3d(4.0, 4.0, 4.0),
     math::Vector3d(-1.0, 0, -1.0));
   // small magnitude, use tolerance of 1e-15
   VerifyNondiagonalMomentsAndAxes(
     1e-9 * math::Vector3d(4-IGN_SQRT2, 4, 4+IGN_SQRT2),
->>>>>>> 73afd4c8
     1e-9 * math::Vector3d(4.0, 4.0, 4.0),
     1e-9 * math::Vector3d(-1.0, 0, -1.0), 1e-15);
 
@@ -725,7 +606,6 @@
     math::Vector3d(6.6116, 8.2393186767, 13.983881323),
     math::Vector3d(11.6116, 8.6116, 8.6116),
     math::Vector3d(2, 2, 2));
-<<<<<<< HEAD
 }
 
 /////////////////////////////////////////////////
@@ -832,6 +712,3 @@
     EXPECT_EQ(m, m2);
   }
 }
-=======
-}
->>>>>>> 73afd4c8
