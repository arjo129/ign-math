/*
 * Copyright (C) 2012-2014 Open Source Robotics Foundation
 *
 * Licensed under the Apache License, Version 2.0 (the "License");
 * you may not use this file except in compliance with the License.
 * You may obtain a copy of the License at
 *
 *     http://www.apache.org/licenses/LICENSE-2.0
 *
 * Unless required by applicable law or agreed to in writing, software
 * distributed under the License is distributed on an "AS IS" BASIS,
 * WITHOUT WARRANTIES OR CONDITIONS OF ANY KIND, either express or implied.
 * See the License for the specific language governing permissions and
 * limitations under the License.
 *
*/

#define _USE_MATH_DEFINES
#include <gtest/gtest.h>

#include "ignition/math/Helpers.hh"
#include "ignition/math/Pose3.hh"

using namespace ignition;

/////////////////////////////////////////////////
TEST(PoseTest, Pose)
{
  {
    // test hypothesis that if
    // A is the transform from O to P specified in frame O
    // B is the transform from P to Q specified in frame P
    // then, B + A is the transform from O to Q specified in frame O
    math::Pose3d A(math::Vector3d(1, 0, 0),
<<<<<<< HEAD
        math::Quaterniond(0, 0, IGN_PI/4.0));
    math::Pose3d B(math::Vector3d(1, 0, 0),
        math::Quaterniond(0, 0, IGN_PI/2.0));
=======
                   math::Quaterniond(0, 0, IGN_PI/4.0));
    math::Pose3d B(math::Vector3d(1, 0, 0),
                   math::Quaterniond(0, 0, IGN_PI/2.0));
>>>>>>> 74255a0c
    EXPECT_TRUE(math::equal((B + A).Pos().X(), 1.0 + 1.0/sqrt(2)));
    EXPECT_TRUE(math::equal((B + A).Pos().Y(),       1.0/sqrt(2)));
    EXPECT_TRUE(math::equal((B + A).Pos().Z(),               0.0));
    EXPECT_TRUE(math::equal((B + A).Rot().Euler().X(),  0.0));
    EXPECT_TRUE(math::equal((B + A).Rot().Euler().Y(),  0.0));
    EXPECT_TRUE(math::equal((B + A).Rot().Euler().Z(), 3.0*IGN_PI/4.0));
  }
  {
    // If:
    // A is the transform from O to P in frame O
    // B is the transform from O to Q in frame O
    // then -A is transform from P to O specified in frame P
    math::Pose3d A(math::Vector3d(1, 0, 0),
        math::Quaterniond(0, 0, IGN_PI/4.0));
    EXPECT_TRUE(math::equal((math::Pose3d() - A).Pos().X(),      -1.0/sqrt(2)));
    EXPECT_TRUE(math::equal((math::Pose3d() - A).Pos().Y(),       1.0/sqrt(2)));
    EXPECT_TRUE(math::equal((math::Pose3d() - A).Pos().Z(),               0.0));
    EXPECT_TRUE(math::equal((math::Pose3d() - A).Rot().Euler().X(),  0.0));
    EXPECT_TRUE(math::equal((math::Pose3d() - A).Rot().Euler().Y(),  0.0));
    EXPECT_TRUE(
        math::equal((math::Pose3d() - A).Rot().Euler().Z(), -IGN_PI/4));

    // test negation operator
    EXPECT_TRUE(math::equal((-A).Pos().X(),      -1.0/sqrt(2)));
    EXPECT_TRUE(math::equal((-A).Pos().Y(),       1.0/sqrt(2)));
    EXPECT_TRUE(math::equal((-A).Pos().Z(),               0.0));
    EXPECT_TRUE(math::equal((-A).Rot().Euler().X(),  0.0));
    EXPECT_TRUE(math::equal((-A).Rot().Euler().Y(),  0.0));
    EXPECT_TRUE(math::equal((-A).Rot().Euler().Z(), -IGN_PI/4.0));
  }
  {
    // If:
    // A is the transform from O to P in frame O
    // B is the transform from O to Q in frame O
    // B - A is the transform from P to Q in frame P
    math::Pose3d A(math::Vector3d(1, 0, 0),
        math::Quaterniond(0, 0, IGN_PI/4.0));
    math::Pose3d B(math::Vector3d(1, 1, 0),
        math::Quaterniond(0, 0, IGN_PI/2.0));
    EXPECT_TRUE(math::equal((B - A).Pos().X(),       1.0/sqrt(2)));
    EXPECT_TRUE(math::equal((B - A).Pos().Y(),       1.0/sqrt(2)));
    EXPECT_TRUE(math::equal((B - A).Pos().Z(),               0.0));
    EXPECT_TRUE(math::equal((B - A).Rot().Euler().X(),  0.0));
    EXPECT_TRUE(math::equal((B - A).Rot().Euler().Y(),  0.0));
    EXPECT_TRUE(math::equal((B - A).Rot().Euler().Z(), IGN_PI/4.0));
  }
  {
    math::Pose3d pose;
    EXPECT_TRUE(pose.Pos() == math::Vector3d(0, 0, 0));
    EXPECT_TRUE(pose.Rot() == math::Quaterniond(0, 0, 0));
  }

  math::Pose3d pose(math::Vector3d(1, 2, 3), math::Quaterniond(.1, .2, .3));
  EXPECT_TRUE(pose.Pos() == math::Vector3d(1, 2, 3));
  EXPECT_TRUE(pose.Rot() == math::Quaterniond(.1, .2, .3));

  math::Pose3d pose1(pose);
  EXPECT_TRUE(pose1 == pose);

  pose.Set(math::Vector3d(2, 3, 4), math::Quaterniond(.3, .4, .5));
  EXPECT_TRUE(pose.Pos() == math::Vector3d(2, 3, 4));
  EXPECT_TRUE(pose.Rot() == math::Quaterniond(.3, .4, .5));
  EXPECT_TRUE(pose.IsFinite());

  pose1 = pose.Inverse();
  EXPECT_TRUE(pose1.Pos() == math::Vector3d(-1.38368, -3.05541, -4.21306));
  EXPECT_TRUE(pose1.Rot() ==
      math::Quaterniond(0.946281, -0.0933066, -0.226566, -0.210984));

  pose = math::Pose3d(1, 2, 3, .1, .2, .3) + math::Pose3d(4, 5, 6, .4, .5, .6);
  EXPECT_TRUE(pose ==
      math::Pose3d(5.74534, 7.01053, 8.62899, 0.675732, 0.535753, 1.01174));

  pose += pose;
  EXPECT_TRUE(pose ==
      math::Pose3d(11.314, 16.0487, 15.2559, 1.49463, 0.184295, 2.13932));

  pose -= math::Pose3d(pose);
  EXPECT_TRUE(pose ==
      math::Pose3d(0, 0, 0, 0, 0, 0));

  pose.Pos().Set(5, 6, 7);
  pose.Rot().Euler(math::Vector3d(.4, .6, 0));

  EXPECT_TRUE(pose.CoordPositionAdd(math::Vector3d(1, 2, 3)) ==
      math::Vector3d(7.82531, 6.67387, 9.35871));

  EXPECT_TRUE(pose.CoordPositionAdd(pose1) ==
      math::Vector3d(2.58141, 2.4262, 3.8013));
  EXPECT_TRUE(pose.CoordRotationAdd(math::Quaterniond(0.1, 0, 0.2)) ==
      math::Quaterniond(0.520975, 0.596586, 0.268194));
  EXPECT_TRUE(pose.CoordPoseSolve(pose1) ==
      math::Pose3d(-0.130957, -11.552, -10.2329,
                 -0.462955, -1.15624, -0.00158047));

  EXPECT_TRUE(pose.RotatePositionAboutOrigin(math::Quaterniond(0.1, 0, 0.2)) ==
      math::Pose3d(6.09235, 5.56147, 6.47714, 0.4, 0.6, 0));

  pose.Reset();
  EXPECT_TRUE(pose.Pos() == math::Vector3d(0, 0, 0));
  EXPECT_TRUE(pose.Rot() == math::Quaterniond(0, 0, 0));
}

/////////////////////////////////////////////////
TEST(PoseTest, ConstPose)
{
  const math::Pose3d pose(0, 1, 2, 0, 0, 0);

  EXPECT_TRUE(pose.Pos() == math::Vector3d(0, 1, 2));
  EXPECT_TRUE(pose.Rot() == math::Quaterniond(0, 0, 0));
}

/////////////////////////////////////////////////
TEST(PoseTest, OperatorStreamOut)
{
  math::Pose3d p(0.1, 1.2, 2.3, 0.0, 0.1, 1.0);
  std::ostringstream stream;
  stream << p;
  EXPECT_EQ(stream.str(), "0.1 1.2 2.3 0 0.1 1");
}<|MERGE_RESOLUTION|>--- conflicted
+++ resolved
@@ -32,15 +32,9 @@
     // B is the transform from P to Q specified in frame P
     // then, B + A is the transform from O to Q specified in frame O
     math::Pose3d A(math::Vector3d(1, 0, 0),
-<<<<<<< HEAD
-        math::Quaterniond(0, 0, IGN_PI/4.0));
-    math::Pose3d B(math::Vector3d(1, 0, 0),
-        math::Quaterniond(0, 0, IGN_PI/2.0));
-=======
                    math::Quaterniond(0, 0, IGN_PI/4.0));
     math::Pose3d B(math::Vector3d(1, 0, 0),
                    math::Quaterniond(0, 0, IGN_PI/2.0));
->>>>>>> 74255a0c
     EXPECT_TRUE(math::equal((B + A).Pos().X(), 1.0 + 1.0/sqrt(2)));
     EXPECT_TRUE(math::equal((B + A).Pos().Y(),       1.0/sqrt(2)));
     EXPECT_TRUE(math::equal((B + A).Pos().Z(),               0.0));
