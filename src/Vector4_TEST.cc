/*
 * Copyright (C) 2012-2014 Open Source Robotics Foundation
 *
 * Licensed under the Apache License, Version 2.0 (the "License");
 * you may not use this file except in compliance with the License.
 * You may obtain a copy of the License at
 *
 *     http://www.apache.org/licenses/LICENSE-2.0
 *
 * Unless required by applicable law or agreed to in writing, software
 * distributed under the License is distributed on an "AS IS" BASIS,
 * WITHOUT WARRANTIES OR CONDITIONS OF ANY KIND, either express or implied.
 * See the License for the specific language governing permissions and
 * limitations under the License.
 *
*/

#include <gtest/gtest.h>

#include "ignition/math/Helpers.hh"
#include "ignition/math/Matrix4.hh"
#include "ignition/math/Vector4.hh"

using namespace ignition;

/////////////////////////////////////////////////
TEST(Vector4dTest, Vector4d)
{
  {
    math::Vector4d v;
    EXPECT_TRUE(math::equal(v.X(), 0.0));
    EXPECT_TRUE(math::equal(v.Y(), 0.0));
    EXPECT_TRUE(math::equal(v.Z(), 0.0));
    EXPECT_TRUE(math::equal(v.W(), 0.0));
  }

  math::Vector4d v1(1, 2, 3, 4);
  EXPECT_TRUE(math::equal(v1.X(), 1.0));
  EXPECT_TRUE(math::equal(v1.Y(), 2.0));
  EXPECT_TRUE(math::equal(v1.Z(), 3.0));
  EXPECT_TRUE(math::equal(v1.W(), 4.0));

  math::Vector4d v(v1);
  EXPECT_EQ(v, v1);

  EXPECT_TRUE(math::equal(v.Distance(
          math::Vector4d(0, 0, 0, 0)), 5.4772, 1e-3));

  // ::Length()
  v.Set(1, 2, 3, 4);
  EXPECT_TRUE(math::equal(v.Length(), 5.4772, 1e-3));

  // ::SquaredLength()
  EXPECT_TRUE(math::equal(v.SquaredLength(), 30.0));

  // ::Normalize
  v.Normalize();
  EXPECT_EQ(v, math::Vector4d(0.182574, 0.365148, 0.547723, 0.730297));

  // ::Set
  v.Set(2, 4, 6, 8);
  EXPECT_EQ(v, math::Vector4d(2, 4, 6, 8));

  // ::operator= vector4
  v = v1;
  EXPECT_EQ(v, v1);

  // ::operator= double
  v = 1.2;
  EXPECT_EQ(v, math::Vector4d(1.2, 1.2, 1.2, 1.2));

  // ::operator+ vector4
  v = v + math::Vector4d(1, 2, 3, 4);
  EXPECT_EQ(v, math::Vector4d(2.2, 3.2, 4.2, 5.2));

  // ::operator+=
  v += v;
  EXPECT_EQ(v, math::Vector4d(4.4, 6.4, 8.4, 10.4));

  // ::operator- vector4
  v = v - math::Vector4d(1, 1, 1, 1);
  EXPECT_EQ(v, math::Vector4d(3.4, 5.4, 7.4, 9.4));

  // ::operator-= vector4
  v -= math::Vector4d(1, 1, 1, 1);
  EXPECT_EQ(v, math::Vector4d(2.4, 4.4, 6.4, 8.4));


  // ::operator/ vector4
  v = v / math::Vector4d(.1, .1, .1, .1);
  EXPECT_EQ(v, math::Vector4d(24, 44, 64, 84));

  // ::operator/ double
  v = v / 2.0;
  EXPECT_EQ(v, math::Vector4d(12, 22, 32, 42));

  // ::operator/= vector4
  v /= math::Vector4d(4, 4, 4, 4);
  EXPECT_EQ(v, math::Vector4d(3, 5.5, 8, 10.5));

  // ::operator/= double
  v /= .1;
  EXPECT_EQ(v, math::Vector4d(30, 55, 80, 105));

  // ::operator * matrix4
  v = v * math::Matrix4d(1, 2, 3, 4,
                        5, 6, 7, 8,
                        9, 10, 11, 12,
                        13, 14, 15, 16);
  EXPECT_EQ(v, math::Vector4d(2390, 2660, 2930, 3200));


  // ::operator * vector4
  v = v * math::Vector4d(.2, .3, .4, .5);
  EXPECT_EQ(v, math::Vector4d(478, 798, 1172, 1600));

  // ::operator *= vector4
  v *= math::Vector4d(2, 4, 6, 8);
  EXPECT_EQ(v, math::Vector4d(956, 3192, 7032, 12800));

  // ::operator * double
  v = v * 5.2;
  EXPECT_EQ(v, math::Vector4d(4971.2, 16598.4, 36566.4, 66560));

  // ::operator *= double
  v *= 10.0;
  EXPECT_EQ(v, math::Vector4d(49712, 1.65984e+05, 3.65664e+05, 6.656e+05));

  // ::operator != vector4
  EXPECT_NE(v, math::Vector4d());

  // ::IsFinite
  EXPECT_TRUE(v.IsFinite());

  // ::operator[]
  v.Set(1, 2, 3, 4);
  EXPECT_DOUBLE_EQ(v[0], 1);
  EXPECT_DOUBLE_EQ(v[1], 2);
  EXPECT_DOUBLE_EQ(v[2], 3);
  EXPECT_DOUBLE_EQ(v[3], 4);
}

/////////////////////////////////////////////////
TEST(Vector4dTest, IndexException)
{
  math::Vector4d v(1, 2, 3, 4);
  EXPECT_NO_THROW(math::equal(v[0], 1.0));
  EXPECT_NO_THROW(math::equal(v[1], 2.0));
  EXPECT_NO_THROW(math::equal(v[2], 3.0));
  EXPECT_NO_THROW(math::equal(v[3], 4.0));

  EXPECT_THROW(math::equal(v[4], 5.0), math::IndexException);
}

/////////////////////////////////////////////////
<<<<<<< HEAD
TEST(Vector4Test, Multiply)
{
  math::Vector4d v(0.1, -4.2, 11.1, 8.4);

  // Multiply by zero
  {
    // Scalar left and right
    EXPECT_EQ(0 * v, math::Vector4d::Zero);
    EXPECT_EQ(v * 0, math::Vector4d::Zero);

    // Element-wise vector multiplication
    EXPECT_EQ(v * math::Vector4d::Zero, math::Vector4d::Zero);
  }

  // Multiply by one
  {
    // Scalar left and right
    EXPECT_EQ(1 * v, v);
    EXPECT_EQ(v * 1, v);

    // Element-wise vector multiplication
    EXPECT_EQ(v * math::Vector4d::One, v);
  }

  // Multiply by non-trivial scalar value
  {
    const double scalar = 2.5;
    math::Vector4d expect(0.25, -10.5, 27.75, 21.0);
    EXPECT_EQ(scalar * v, expect);
    EXPECT_EQ(v * scalar, expect);
  }

  // Multiply by itself element-wise
  EXPECT_EQ(v*v, math::Vector4d(0.01, 17.64, 123.21, 70.56));
=======
TEST(Vector4dTest, Add)
{
  math::Vector4d vec1(0.1, 0.2, 0.4, 0.8);
  math::Vector4d vec2(1.1, 2.2, 3.4, 4.8);

  math::Vector4d vec3 = vec1;
  vec3 += vec2;

  EXPECT_EQ(vec1 + vec2, math::Vector4d(1.2, 2.4, 3.8, 5.6));
  EXPECT_EQ(vec3, math::Vector4d(1.2, 2.4, 3.8, 5.6));

  // Add zeros
  {
    // Scalar left and right
    EXPECT_EQ(0 + vec1, vec1);
    EXPECT_EQ(vec1 + 0, vec1);

    // Vector left and right
    EXPECT_EQ(math::Vector4d::Zero + vec1, vec1);
    EXPECT_EQ(vec1 + math::Vector4d::Zero, vec1);

    // Addition assignment
    math::Vector4d vec4(vec1);
    vec4 += 0;
    EXPECT_EQ(vec4, vec1);
    vec4 += math::Vector4d::Zero;
    EXPECT_EQ(vec4, vec1);
  }

  // Add non-trivial scalar values left and right
  {
    EXPECT_EQ(2.5 + vec1, math::Vector4d(2.6, 2.7, 2.9, 3.3));
    EXPECT_EQ(vec1 + 2.5, math::Vector4d(2.6, 2.7, 2.9, 3.3));

    math::Vector4d vec4(vec1);
    vec4 += 2.5;
    EXPECT_EQ(vec4, math::Vector4d(2.6, 2.7, 2.9, 3.3));
  }
}

/////////////////////////////////////////////////
TEST(Vector4dTest, Sub)
{
  math::Vector4d vec1(0.1, 0.2, 0.4, 0.8);
  math::Vector4d vec2(1.1, 2.2, 3.4, 4.8);

  math::Vector4d vec3 = vec2;
  vec3 -= vec1;

  EXPECT_EQ(vec2 - vec1, math::Vector4d(1.0, 2.0, 3.0, 4.0));
  EXPECT_EQ(vec3, math::Vector4d(1.0, 2.0, 3.0, 4.0));

  // Subtraction with zeros
  {
    // Scalar left and right
    EXPECT_EQ(0 - vec1, -vec1);
    EXPECT_EQ(vec1 - 0, vec1);

    // Vector left and right
    EXPECT_EQ(math::Vector4d::Zero - vec1, -vec1);
    EXPECT_EQ(vec1 - math::Vector4d::Zero, vec1);

    // Subtraction assignment
    math::Vector4d vec4(vec1);
    vec4 -= 0;
    EXPECT_EQ(vec4, vec1);
    vec4 -= math::Vector4d::Zero;
    EXPECT_EQ(vec4, vec1);
  }

  // Subtract non-trivial scalar values left and right
  {
    EXPECT_EQ(2.5 - vec1, math::Vector4d(2.4, 2.3, 2.1, 1.7));
    EXPECT_EQ(vec1 - 2.5, -math::Vector4d(2.4, 2.3, 2.1, 1.7));

    math::Vector4d vec4(vec1);
    vec4 -= 2.5;
    EXPECT_EQ(vec4, -math::Vector4d(2.4, 2.3, 2.1, 1.7));
  }
}

/////////////////////////////////////////////////
TEST(Vector4dTest, OperatorStreamOut)
{
  math::Vector4d v(0.1, 1.2, 2.3, 0.0);
  std::ostringstream stream;
  stream << v;
  EXPECT_EQ(stream.str(), "0.1 1.2 2.3 0");
>>>>>>> 09ac19ee
}<|MERGE_RESOLUTION|>--- conflicted
+++ resolved
@@ -153,7 +153,97 @@
 }
 
 /////////////////////////////////////////////////
-<<<<<<< HEAD
+TEST(Vector4dTest, Add)
+{
+  math::Vector4d vec1(0.1, 0.2, 0.4, 0.8);
+  math::Vector4d vec2(1.1, 2.2, 3.4, 4.8);
+
+  math::Vector4d vec3 = vec1;
+  vec3 += vec2;
+
+  EXPECT_EQ(vec1 + vec2, math::Vector4d(1.2, 2.4, 3.8, 5.6));
+  EXPECT_EQ(vec3, math::Vector4d(1.2, 2.4, 3.8, 5.6));
+
+  // Add zeros
+  {
+    // Scalar left and right
+    EXPECT_EQ(0 + vec1, vec1);
+    EXPECT_EQ(vec1 + 0, vec1);
+
+    // Vector left and right
+    EXPECT_EQ(math::Vector4d::Zero + vec1, vec1);
+    EXPECT_EQ(vec1 + math::Vector4d::Zero, vec1);
+
+    // Addition assignment
+    math::Vector4d vec4(vec1);
+    vec4 += 0;
+    EXPECT_EQ(vec4, vec1);
+    vec4 += math::Vector4d::Zero;
+    EXPECT_EQ(vec4, vec1);
+  }
+
+  // Add non-trivial scalar values left and right
+  {
+    EXPECT_EQ(2.5 + vec1, math::Vector4d(2.6, 2.7, 2.9, 3.3));
+    EXPECT_EQ(vec1 + 2.5, math::Vector4d(2.6, 2.7, 2.9, 3.3));
+
+    math::Vector4d vec4(vec1);
+    vec4 += 2.5;
+    EXPECT_EQ(vec4, math::Vector4d(2.6, 2.7, 2.9, 3.3));
+  }
+}
+
+/////////////////////////////////////////////////
+TEST(Vector4dTest, Sub)
+{
+  math::Vector4d vec1(0.1, 0.2, 0.4, 0.8);
+  math::Vector4d vec2(1.1, 2.2, 3.4, 4.8);
+
+  math::Vector4d vec3 = vec2;
+  vec3 -= vec1;
+
+  EXPECT_EQ(vec2 - vec1, math::Vector4d(1.0, 2.0, 3.0, 4.0));
+  EXPECT_EQ(vec3, math::Vector4d(1.0, 2.0, 3.0, 4.0));
+
+  // Subtraction with zeros
+  {
+    // Scalar left and right
+    EXPECT_EQ(0 - vec1, -vec1);
+    EXPECT_EQ(vec1 - 0, vec1);
+
+    // Vector left and right
+    EXPECT_EQ(math::Vector4d::Zero - vec1, -vec1);
+    EXPECT_EQ(vec1 - math::Vector4d::Zero, vec1);
+
+    // Subtraction assignment
+    math::Vector4d vec4(vec1);
+    vec4 -= 0;
+    EXPECT_EQ(vec4, vec1);
+    vec4 -= math::Vector4d::Zero;
+    EXPECT_EQ(vec4, vec1);
+  }
+
+  // Subtract non-trivial scalar values left and right
+  {
+    EXPECT_EQ(2.5 - vec1, math::Vector4d(2.4, 2.3, 2.1, 1.7));
+    EXPECT_EQ(vec1 - 2.5, -math::Vector4d(2.4, 2.3, 2.1, 1.7));
+
+    math::Vector4d vec4(vec1);
+    vec4 -= 2.5;
+    EXPECT_EQ(vec4, -math::Vector4d(2.4, 2.3, 2.1, 1.7));
+  }
+}
+
+/////////////////////////////////////////////////
+TEST(Vector4dTest, OperatorStreamOut)
+{
+  math::Vector4d v(0.1, 1.2, 2.3, 0.0);
+  std::ostringstream stream;
+  stream << v;
+  EXPECT_EQ(stream.str(), "0.1 1.2 2.3 0");
+}
+
+/////////////////////////////////////////////////
 TEST(Vector4Test, Multiply)
 {
   math::Vector4d v(0.1, -4.2, 11.1, 8.4);
@@ -188,94 +278,4 @@
 
   // Multiply by itself element-wise
   EXPECT_EQ(v*v, math::Vector4d(0.01, 17.64, 123.21, 70.56));
-=======
-TEST(Vector4dTest, Add)
-{
-  math::Vector4d vec1(0.1, 0.2, 0.4, 0.8);
-  math::Vector4d vec2(1.1, 2.2, 3.4, 4.8);
-
-  math::Vector4d vec3 = vec1;
-  vec3 += vec2;
-
-  EXPECT_EQ(vec1 + vec2, math::Vector4d(1.2, 2.4, 3.8, 5.6));
-  EXPECT_EQ(vec3, math::Vector4d(1.2, 2.4, 3.8, 5.6));
-
-  // Add zeros
-  {
-    // Scalar left and right
-    EXPECT_EQ(0 + vec1, vec1);
-    EXPECT_EQ(vec1 + 0, vec1);
-
-    // Vector left and right
-    EXPECT_EQ(math::Vector4d::Zero + vec1, vec1);
-    EXPECT_EQ(vec1 + math::Vector4d::Zero, vec1);
-
-    // Addition assignment
-    math::Vector4d vec4(vec1);
-    vec4 += 0;
-    EXPECT_EQ(vec4, vec1);
-    vec4 += math::Vector4d::Zero;
-    EXPECT_EQ(vec4, vec1);
-  }
-
-  // Add non-trivial scalar values left and right
-  {
-    EXPECT_EQ(2.5 + vec1, math::Vector4d(2.6, 2.7, 2.9, 3.3));
-    EXPECT_EQ(vec1 + 2.5, math::Vector4d(2.6, 2.7, 2.9, 3.3));
-
-    math::Vector4d vec4(vec1);
-    vec4 += 2.5;
-    EXPECT_EQ(vec4, math::Vector4d(2.6, 2.7, 2.9, 3.3));
-  }
-}
-
-/////////////////////////////////////////////////
-TEST(Vector4dTest, Sub)
-{
-  math::Vector4d vec1(0.1, 0.2, 0.4, 0.8);
-  math::Vector4d vec2(1.1, 2.2, 3.4, 4.8);
-
-  math::Vector4d vec3 = vec2;
-  vec3 -= vec1;
-
-  EXPECT_EQ(vec2 - vec1, math::Vector4d(1.0, 2.0, 3.0, 4.0));
-  EXPECT_EQ(vec3, math::Vector4d(1.0, 2.0, 3.0, 4.0));
-
-  // Subtraction with zeros
-  {
-    // Scalar left and right
-    EXPECT_EQ(0 - vec1, -vec1);
-    EXPECT_EQ(vec1 - 0, vec1);
-
-    // Vector left and right
-    EXPECT_EQ(math::Vector4d::Zero - vec1, -vec1);
-    EXPECT_EQ(vec1 - math::Vector4d::Zero, vec1);
-
-    // Subtraction assignment
-    math::Vector4d vec4(vec1);
-    vec4 -= 0;
-    EXPECT_EQ(vec4, vec1);
-    vec4 -= math::Vector4d::Zero;
-    EXPECT_EQ(vec4, vec1);
-  }
-
-  // Subtract non-trivial scalar values left and right
-  {
-    EXPECT_EQ(2.5 - vec1, math::Vector4d(2.4, 2.3, 2.1, 1.7));
-    EXPECT_EQ(vec1 - 2.5, -math::Vector4d(2.4, 2.3, 2.1, 1.7));
-
-    math::Vector4d vec4(vec1);
-    vec4 -= 2.5;
-    EXPECT_EQ(vec4, -math::Vector4d(2.4, 2.3, 2.1, 1.7));
-  }
-}
-
-/////////////////////////////////////////////////
-TEST(Vector4dTest, OperatorStreamOut)
-{
-  math::Vector4d v(0.1, 1.2, 2.3, 0.0);
-  std::ostringstream stream;
-  stream << v;
-  EXPECT_EQ(stream.str(), "0.1 1.2 2.3 0");
->>>>>>> 09ac19ee
 }