--- conflicted
+++ resolved
@@ -31,33 +31,25 @@
 }
 
 //////////////////////////////////////////////////
+Angle::Angle(const Angle &_angle)
+{
+  this->value = _angle.value;
+}
+
+//////////////////////////////////////////////////
 void Angle::Radian(double _radian)
 {
   this->value = _radian;
 }
 
 //////////////////////////////////////////////////
-<<<<<<< HEAD
-void Angle::Radian(double _radian)
-=======
 void Angle::SetRadian(double _radian)
->>>>>>> 9d50d4b4
 {
   this->value = _radian;
 }
 
 //////////////////////////////////////////////////
-<<<<<<< HEAD
-void Angle::SetRadian(double _radian)
-=======
 void Angle::Degree(double _degree)
->>>>>>> 9d50d4b4
-{
-  this->value = _degree * IGN_PI / 180.0;
-}
-
-//////////////////////////////////////////////////
-void Angle::SetDegree(double _degree)
 {
   this->value = _degree * IGN_PI / 180.0;
 }
