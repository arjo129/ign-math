--- conflicted
+++ resolved
@@ -1,11 +1,3 @@
-<<<<<<< HEAD
-# This is a sample build configuration for C++.
-# Check our guides at https://confluence.atlassian.com/x/VYk8Lw for more examples.
-# Only use spaces to indent your .yml configuration.
-# -----
-# You can specify a custom docker image from Docker Hub as your build environment.
-=======
->>>>>>> e088f1cd
 image: ubuntu:xenial
 
 pipelines:
@@ -14,12 +6,8 @@
         script:
           - apt-get update
           - apt-get -y install cmake build-essential lcov curl mercurial
-<<<<<<< HEAD
           - gcc -v
           - g++ -v
-          - mkdir build
-          - cd build
-=======
           # Ignition cmake
           - hg clone http://bitbucket.org/ignitionrobotics/ign-cmake -b CMakeRefactor
           - cd ign-cmake
@@ -31,13 +19,8 @@
           # Ignition math
           - mkdir build
           - cd build
->>>>>>> e088f1cd
           - cmake .. -DCMAKE_BUILD_TYPE=coverage
           - make
           - make test
           - make coverage
-<<<<<<< HEAD
-          - bash <(curl -s https://codecov.io/bash)
-=======
-          - bash <(curl -s https://codecov.io/bash)
->>>>>>> e088f1cd
+          - bash <(curl -s https://codecov.io/bash)