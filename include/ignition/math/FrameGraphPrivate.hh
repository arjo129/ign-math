--- conflicted
+++ resolved
@@ -38,124 +38,17 @@
 // #include <vector>
 #include <mutex>
 #include <map>
-<<<<<<< HEAD
 
-#include <ignition/math/Pose3.hh>
+#include <ignition/math/Types.hh>
 #include <ignition/math/FrameGraph.hh>
 
 #include "PathPrivate.hh"
 #include "FramePrivate.hh"
 
-=======
-#include <ignition/math/Types.hh>
-#include <ignition/math/Pose3.hh>
-
->>>>>>> 4f6c6e8c
 namespace ignition
 {
   namespace math
   {
-<<<<<<< HEAD
-//    class PathPrivate;
-//    class FramePrivate;
-/*
-=======
-    /// \internal
->>>>>>> 4f6c6e8c
-    /// \brief A utility class to parse a path like "/world/sphere/center" into
-    /// its components. Paths can be absolute or relative (i.e "../left/right")
-    class PathPrivate
-    {
-      /// \brief Constructor
-      public: PathPrivate(const std::string &_path);
-
-      /// \brief Access to the path elements
-      /// \return A vector of path elements
-      public: const std::vector<std::string> &Elems() const;
-
-      /// \brief Access the first element of the path
-      /// \return The first path element
-      public: std::string Root() const;
-
-      /// \brief Access the last element of the path
-      public: std::string Leaf() const;
-
-      /// \brief Access the path
-      /// \return The path in a single string (string passed in the constructor)
-      public: std::string Path() const;
-
-      /// \brief Checks if the path is absolute (starts with "/world")
-      /// \return True if it is a full path, false if the path is relative
-      public: bool IsAbsolute() const;
-
-      /// \brief Checks if a string is a valid path element. It muse constain
-      /// no space, punctuation or special characters
-      /// \return True if the name is valid
-      public: static bool CheckName(const std::string &_name);
-
-      /// \brief Outputs the path elements to std::cout. Debugging method.
-      private: void Dump() const;
-
-      /// \brief The path string to be parsed
-      private: std::string path;
-
-      /// \brief The elements of the path
-      private: std::vector<std::string> pathElems;
-    };
-
-    /// \internal
-    /// \brief Private Frame data class.
-    class FramePrivate
-    {
-      /// \brief Constructor
-      /// \param[in] _name The frame's short name
-      /// \param[in] _pose The frame's offset from it's parent
-      /// \param[in] _parentFrame The frame's parent
-      /// \param[in] _mutex The lock for the frameGraph
-      public: FramePrivate(const std::string &_name,
-                           const Pose3d &_pose,
-                           const FrameWeakPtr &_parentFrame);
-
-      /// \brief Destructor
-      public: ~FramePrivate();
-
-      /// \brief Short name of the frame
-      public: std::string name;
-
-      /// \brief Pose (offset from the parent frame)
-      public: Pose3d pose;
-
-      /// \brief this is a direct pointer to the parent
-      /// frame, that speeds up lookup.
-      public: FrameWeakPtr parentFrame;
-
-      /// Children frames, with name
-      /// http://stackoverflow.com/questions/20754370/
-      /// about-race-condition-of-weak-ptr
-      public: std::map<std::string, FramePtr> children;
-    };
-
-    /// \internal
-    /// \brief Relative pose between 2 Frames in a FrameGraph.
-    /// It keeps 2 lists of poses
-    class RelativePosePrivate
-    {
-      /// \brief Constructor
-      public: RelativePosePrivate();
-
-      /// \brief Destructor
-      public: ~RelativePosePrivate() = default;
-
-      /// \brief List of frames to apply in the up direction.
-      /// these are the frames from from the src frame towards
-      /// the common ancestor (possibly the /world frame)
-      public: std::vector<FrameWeakPtr> up;
-
-      /// \brief List of frames to apply in the down direction,
-      /// towards the
-      public: std::vector<FrameWeakPtr> down;
-    };
-*/
     /// \internal
     /// \brief Private data for the Frustum class
     class FrameGraphPrivate
@@ -171,11 +64,7 @@
       /// \param[in] _path The path to the frame
       /// \return The reference to the Frame element if it exists
       public: FrameWeakPtr FrameFromAbsolutePath(
-<<<<<<< HEAD
-                                               const PathPrivate &_path) const;
-=======
                   const PathPrivate &_path) const;
->>>>>>> 4f6c6e8c
 
       /// \brief Returns a reference to a Frame, given a start Frame and
       /// a relative path.
