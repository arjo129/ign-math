--- conflicted
+++ resolved
@@ -2,18 +2,16 @@
 
 ### Ignition Math 5.x.x
 
-<<<<<<< HEAD
+1. Added a `MassMatrix3::SetFromCylinder` function that uses a `Material`
+to specify a density.
+    * [Pull request 248](https://bitbucket.org/ignitionrobotics/ign-math/pull-requests/248)
+
 1. Added a Sphere class.
     * [Pull request 255](https://bitbucket.org/ignitionrobotics/ign-math/pull-requests/255)
 
 1. Added a `MassMatrix3::SetFromSphere` function that uses a `Material` to
 specify a density.
     * [Pull request 247](https://bitbucket.org/ignitionrobotics/ign-math/pull-requests/247)
-=======
-1. Added a `MassMatrix3::SetFromCylinder` function that uses a `Material`
-to specify a density.
-    * [Pull request 248](https://bitbucket.org/ignitionrobotics/ign-math/pull-requests/248)
->>>>>>> 8044695f
 
 1. Added a `MassMatrix3::SetFromBox` function that uses a `Material` to specify
    a density.
