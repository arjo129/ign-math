## Ignition Math 5.x

### Ignition Math 5.x.x

1. Added a `MassMatrix3::SetFromBox` function that uses a `Material` to specify
   a density.
    * [Pull request 246](https://bitbucket.org/ignitionrobotics/ign-math/pull-requests/246)

1. Deprecated mutator functions in MassMatrix3 that lacked a `Set` prefix.
    * [Pull request 246](https://bitbucket.org/ignitionrobotics/ign-math/pull-requests/246)


## Ignition Math 4.x

### Ignition Math 4.x.x

1. Added multiply assign operator to Matrix4. 
    * [Pull request 252](https://bitbucket.org/ignitionrobotics/ign-math/pull-requests/252)


1. Add Plane copy constructor and fix cppcheck on artful
    * [Pull request 230](https://bitbucket.org/ignitionrobotics/ign-math/pull-requests/230)

1. Added MovingWindowFilter, a copy from Ignition Common. This version will
   replace the version found in Ignition Common.
    * [Pull request 239](https://bitbucket.org/ignitionrobotics/ign-math/pull-requests/239)
<<<<<<< HEAD

1. Added a Material class, which holds information about materials like wood,
   steel, and iron.
    * [Pull request 243](https://bitbucket.org/ignitionrobotics/ign-math/pull-requests/243)
=======
>>>>>>> 36623c17

### Ignition Math 4.0.0 (2017-12-26)

1. Use std::stoi and std::stod in math::parse* functions to reduce code
    * [Pull request 224](https://bitbucket.org/ignitionrobotics/ign-math/pull-requests/224)
    * [Issue 50](https://bitbucket.org/ignitionrobotics/ign-math/issues/50)

1. Fixing const-correctness for operator* of Pose3
    * [Pull request 205](https://bitbucket.org/ignitionrobotics/ign-math/pull-requests/205)

1. Deprecate Matrix4::Translate and replace by Matrix4::SetTranslation
    * [Pull request 222](https://bitbucket.org/ignitionrobotics/ign-math/pull-requests/222)

1. Use ignition-cmake to simplify build scripts
    * [Pull request 200](https://bitbucket.org/ignitionrobotics/ign-math/pull-requests/200)

1. Make constructor SemanticVersion(string) explicit
    * [Pull request 203](https://bitbucket.org/ignitionrobotics/ign-math/pull-requests/203)

1. Switch to C++14
    * [Pull request 180](https://bitbucket.org/ignitionrobotics/ign-math/pull-requests/180)

1. Removed the box 'extent' field. The default constructor now sets a box's
   corners to extrema in order to indicate an uninitialized box.
    * [Pull request 172](https://bitbucket.org/ignitionrobotics/ign-math/pull-requests/172)
    * [Issue 72](https://bitbucket.org/ignitionrobotics/ign-math/issues/72)
    * [Issue 53](https://bitbucket.org/ignitionrobotics/ign-math/issues/53)

1. Added graph utilites:
    1. Added a Vertex class:
        * [Pull request 170](https://bitbucket.org/ignitionrobotics/ign-math/pull-request/170)
    1. Added an Edge class:
        * [Pull request 174](https://bitbucket.org/ignitionrobotics/ign-math/pull-request/174)
    1. Added a Graph class:
        * [Pull request 175](https://bitbucket.org/ignitionrobotics/ign-math/pull-request/175)
    1. Added a GraphAlgorithms class:
        * [Pull request 177](https://bitbucket.org/ignitionrobotics/ign-math/pull-request/177)
    1. Added a function to calculate connected components in undirected
       graphs:
        * [Pull request 190](https://bitbucket.org/ignitionrobotics/ign-math/pull-request/190)
    1. Improved the performance of `graph::InDegree()` and `graph::IncidentsTo()`.
        * [Pull request 188](https://bitbucket.org/ignitionrobotics/ign-math/pull-requests/188)
        * [Issue 79](https://bitbucket.org/ignitionrobotics/ign-math/issues/79)

1. Added Inline Versioned Namespace
    * [Pull request 216](https://bitbucket.org/ignitionrobotics/ign-math/pull-requests/216/)

## Ignition Math 3.x

### Ignition Math 3.x.x



### Ignition Math 3.3.0 (2017-11-27)

1. Fixed frustum falsely saying it contained AABB in some cases
    * [Pull request 193](https://bitbucket.org/ignitionrobotics/ign-math/pull-request/193)
    * [Issue 78](https://bitbucket.org/ignitionrobotics/ign-math/issues/78)

1. Create consistent bracket operators across all Vector# types
    * [Pull request 181](https://bitbucket.org/ignitionrobotics/ign-math/pull-requests/181)

1. Change name to the generic BUILDING_DLL macro to avoid conflicts
    * [Pull request 173](https://bitbucket.org/ignitionrobotics/ign-math/pull-requests/173)

1. Fix some compiler warnings
    * [Pull request 196](https://bitbucket.org/ignitionrobotics/ign-math/pull-requests/196)

1. Suppress gtest warnings
    * [Pull request 199](https://bitbucket.org/ignitionrobotics/ign-math/pull-requests/199)

1. Move private headers to src folder
    * [Pull request 198](https://bitbucket.org/ignitionrobotics/ign-math/pull-requests/198)

1. Update configure.bat
    * [Pull request 206](https://bitbucket.org/ignitionrobotics/ign-math/pull-requests/206)

### Ignition Math 3.2.0 (2017-05-15)

1. Construct on first use in Rand class
    * [Pull request 165](https://bitbucket.org/ignitionrobotics/ign-math/pull-request/165)

1. Extended Spline API: derivative interpolation, arc length calculation
   and tangent forcing.
    * [Pull request 162](https://bitbucket.org/ignitionrobotics/ign-math/pull-requests/162)

### Ignition Math 3.1.0 (2017-04-11)

1. Added signum functions to Helpers.hh.
    * Contribution from Martin Pecka
    * [Pull request 153](https://bitbucket.org/ignitionrobotics/ign-math/pull-request/153)

### Ignition Math 3.0.0 (2017-01-05)

1. Deprecate many IGN_* macros in favor of static const variables in Helpers.hh
    * [Pull request 138](https://bitbucket.org/ignitionrobotics/ign-math/pull-request/138)
    * [Pull request 137](https://bitbucket.org/ignitionrobotics/ign-math/pull-request/137)

1. Removed exceptions. Return values should be evaluated to determine if
   errors have occured.
    * [Pull request 132](https://bitbucket.org/ignitionrobotics/ign-math/pull-request/132)

1. Added `operator=(const Quaternion<T> &_q)` to `Matrix3`.
    * [Pull request 111](https://bitbucket.org/ignitionrobotics/ign-math/pull-request/111)

1. Fix xenial cppcheck
    * [Pull request xxx](https://bitbucket.org/ignitionrobotics/ign-math/pull-request/xxx)

1. Require cmake 2.8.12
    * [Pull request 76](https://bitbucket.org/ignitionrobotics/ign-math/pull-request/76)

1. Migrate to relocatable CMake package.
   Contribution from Silvio Traversaro.
    * [Pull request 67](https://bitbucket.org/ignitionrobotics/ign-math/pull-request/67)

1. Fix logic of installation of CMake configuration files in Windows.
   Contribution from Silvio Traversaro.
    * [Pull request 63](https://bitbucket.org/ignitionrobotics/ign-math/pull-request/63)

## Ignition Math 2.x



## Ignition Math 2.9 (2017-11-22)

1. Fixed frustum falsely saying it contained AABB in some cases
    * [Pull request 193](https://bitbucket.org/ignitionrobotics/ign-math/pull-request/193)

1. Added Color
    * [Pull request 150](https://bitbucket.org/ignitionrobotics/ign-math/pull-request/150)

1. Backport updated configure.bat to ign-math2 and fix cppcheck warnings
    * [Pull request 207](https://bitbucket.org/ignitionrobotics/ign-math/pull-request/207)

### Ignition Math 2.8

### Ignition Math 2.8.0

1. Added OrientedBox
    * [Pull request 146](https://bitbucket.org/ignitionrobotics/ign-math/pull-request/146)

1. Added an assignment operator to the Frustum class.
    * [Pull request 144](https://bitbucket.org/ignitionrobotics/ign-math/pull-request/144)

### Ignition Math 2.7

### Ignition Math 2.7.0

1. Add static const variables as alternative to macros in Helpers.hh
    * [Pull request 137](https://bitbucket.org/ignitionrobotics/ign-math/pull-request/137)

1. Add new methods for floating numbers: lessOrEqual and greaterOrEqual
    * [Pull request 134](https://bitbucket.org/ignitionrobotics/ign-math/pull-request/134)

### Ignition Math 2.6

### Ignition Math 2.6.0

1. Added copy constructor, equality operators and assignment operators to
    SphericalCoordinates class.
    * [Pull request 131](https://bitbucket.org/ignitionrobotics/ign-math/pull-request/131)

1. Fix Euler angle conversion of quaternions near singularities
    * [Pull request 129](https://bitbucket.org/ignitionrobotics/ign-math/pull-request/129)

1. Backport triangle3, helper functions, equality helper to work with 387 fp unit
   (Contribution from Rich Mattes).
    * [Pull request 125](https://bitbucket.org/ignitionrobotics/ign-math/pull-request/125)
    * [Pull request 58](https://bitbucket.org/ignitionrobotics/ign-math/pull-request/58)
    * [Pull request 56](https://bitbucket.org/ignitionrobotics/ign-math/pull-request/56)

1. Added Matrix4<T>::LookAt
    * [Pull request 124](https://bitbucket.org/ignitionrobotics/ign-math/pull-request/124)

1. Set Inertial Rotations
    * [Pull request 121](https://bitbucket.org/ignitionrobotics/ign-math/pull-request/121)

1. Added SemanticVersion class
    * [Pull request 120](https://bitbucket.org/ignitionrobotics/ign-math/pull-request/120)

### Ignition Math 2.5

### Ignition Math 2.5.0

1. Added PID class
    * [Pull request 117](https://bitbucket.org/ignitionrobotics/ign-math/pull-request/117)

1. Added SphericalCoordinate class
    * [Pull request 108](https://bitbucket.org/ignitionrobotics/ign-math/pull-request/108)

### Ignition Math 2.4

#### Ignition Math 2.4.1

1. Combine inertial properties of different objects, returning the equivalent
   inertial properties as if the objects were welded together.
    * [Pull request 115](https://bitbucket.org/ignitionrobotics/ign-math/pull-request/115)

#### Ignition Math 2.4.0

1. New MassMatrix3 class
    * [Pull request 112](https://bitbucket.org/ignitionrobotics/ign-math/pull-request/112)
1. MassMatrix3 helper functions
    * [Pull request 110](https://bitbucket.org/ignitionrobotics/ign-math/pull-request/110)
1. Added Temperature class
    * A contribution from Shintaro Noda
    * [Pull request 113](https://bitbucket.org/ignitionrobotics/ign-math/pull-request/113)

### Ignition Math 2.3.0

1. Added simple volumes formulas
    * [Pull request 84](https://bitbucket.org/ignitionrobotics/ign-math/pull-request/84)
1. Add Length and SquaredLength for Vector2 with test
    * [Pull request 73](https://bitbucket.org/ignitionrobotics/ign-math/pull-request/73)
1. Add Equal function with numerical tolerance argument
    * [Pull request 75](https://bitbucket.org/ignitionrobotics/ign-math/pull-request/75)
1. First part of MassMatrix3 class, mostly accessors and modifiers
    * [Pull request 77](https://bitbucket.org/ignitionrobotics/ign-math/pull-request/77)
1. Add Transpose methods for Matrix3,4 with test
    * [Pull request 74](https://bitbucket.org/ignitionrobotics/ign-math/pull-request/74)
1. Multiplication improvements for Vector/Matrix classes
    * [Pull request 69](https://bitbucket.org/ignitionrobotics/ign-math/pull-request/69)
1. Scalar +,- operators for Vector[234]
    * [Pull request 71](https://bitbucket.org/ignitionrobotics/ign-math/pull-request/71)
1. Add Determinant method for Matrix[34]
    * [Pull request 72](https://bitbucket.org/ignitionrobotics/ign-math/pull-requests/72)
1. Fixes for compiling and running tests on Windows 7/Visual Studio 2013
   Contribution from Silvio Traversaro.
    * [Pull request 62](https://bitbucket.org/ignitionrobotics/ign-math/pull-request/62)<|MERGE_RESOLUTION|>--- conflicted
+++ resolved
@@ -24,13 +24,10 @@
 1. Added MovingWindowFilter, a copy from Ignition Common. This version will
    replace the version found in Ignition Common.
     * [Pull request 239](https://bitbucket.org/ignitionrobotics/ign-math/pull-requests/239)
-<<<<<<< HEAD
 
 1. Added a Material class, which holds information about materials like wood,
    steel, and iron.
     * [Pull request 243](https://bitbucket.org/ignitionrobotics/ign-math/pull-requests/243)
-=======
->>>>>>> 36623c17
 
 ### Ignition Math 4.0.0 (2017-12-26)
 
