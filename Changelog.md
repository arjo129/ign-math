## Ignition Math 5.x

### Ignition Math 5.x.x

<<<<<<< HEAD
1. GraphAlgorithms: add ToUndirected(DirectedGraph) that copies to an UndirectedGraph.
    * [Pull request 332](https://bitbucket.org/ignitionrobotics/ign-math/pull-requests/332)
=======
1. Doxygen fixes for graph classes 
    * [Pull request 331](https://bitbucket.org/ignitionrobotics/ign-math/pull-requests/331)
>>>>>>> 14402ef8

1.  eigen3: Use linear() instead of rotation() to prevent computation of SVD
    * [Pull request 312](https://bitbucket.org/ignitionrobotics/ign-math/pull-requests/312)

1. Change definition of Pose3 `*` operator to fix multiplication order
    * [Pull request 301](https://bitbucket.org/ignitionrobotics/ign-math/pull-requests/301)
    * [Issue 60](https://bitbucket.org/ignitionrobotics/ign-math/issues/60)

1. eigen3: add conversion functions for Eigen::AlignedBox3d <=> ignition::math::AxisAlignedBox
    * [Pull request 302](https://bitbucket.org/ignitionrobotics/ign-math/pull-requests/302)


### Ignition Math 5.0.0 (2018-12-12)

1. Added a Stopwatch class
    * [Pull request 279](https://bitbucket.org/ignitionrobotics/ign-math/pull-requests/279)

1. Added material properties to OrientedBox
    * [Pull request 269](https://bitbucket.org/ignitionrobotics/ign-math/pull-requests/269)

1. Added a Cylinder class.
    * [Pull request 250](https://bitbucket.org/ignitionrobotics/ign-math/pull-requests/250)

1. The `Box` class has been changed to a templatized class that is not
   axis-aligned. The previous `Box` functionality is now in the
   `AxisAlignedBox` class.
    * [Pull request 257](https://bitbucket.org/ignitionrobotics/ign-math/pull-requests/257)

1. Added eigen3 component with functions for converting between Eigen and ign-math types.
    * [Pull request 256](https://bitbucket.org/ignitionrobotics/ign-math/pull-requests/256)

1. Added a `MassMatrix3::SetFromCylinder` function that uses a `Material`
to specify a density.
    * [Pull request 248](https://bitbucket.org/ignitionrobotics/ign-math/pull-requests/248)

1. Added a Sphere class.
    * [Pull request 255](https://bitbucket.org/ignitionrobotics/ign-math/pull-requests/255)

1. Added a `MassMatrix3::SetFromSphere` function that uses a `Material` to
specify a density.
    * [Pull request 247](https://bitbucket.org/ignitionrobotics/ign-math/pull-requests/247)

1. Added a `MassMatrix3::SetFromBox` function that uses a `Material` to specify
   a density.
    * [Pull request 246](https://bitbucket.org/ignitionrobotics/ign-math/pull-requests/246)

1. Deprecated mutator functions in MassMatrix3 that lacked a `Set` prefix.
    * [Pull request 262](https://bitbucket.org/ignitionrobotics/ign-math/pull-requests/262)

1. Updated the MassMatrix3::ValidMoments(), MassMatrix3::IsValid(), MassMatrix3::IsPositive(),
 and Inertial::SetMassMatrix functions to accept a tolerance parameter.
    * [Pull request 264](https://bitbucket.org/ignitionrobotics/ign-math/pull-requests/264)

1. Add MassMatrix3::IsNearPositive and use it in MassMatrix3::IsValid, use >= instead of >
   in MassMatrix3::ValidMoments
    * [Pull request 278](https://bitbucket.org/ignitionrobotics/ign-math/pull-requests/278)

## Ignition Math 4.x

### Ignition Math 4.x.x

1. Add Graph::EdgeFromVertices function that return an edge, if one exists,
   between two vertices.
    * [Pull request 254](https://bitbucket.org/ignitionrobotics/ign-math/pull-requests/254)

1. Added multiply assign operator to Matrix4. 
    * [Pull request 252](https://bitbucket.org/ignitionrobotics/ign-math/pull-requests/252)


1. Add Plane copy constructor and fix cppcheck on artful
    * [Pull request 230](https://bitbucket.org/ignitionrobotics/ign-math/pull-requests/230)

1. Added MovingWindowFilter, a copy from Ignition Common. This version will
   replace the version found in Ignition Common.
    * [Pull request 239](https://bitbucket.org/ignitionrobotics/ign-math/pull-requests/239)

1. Added a Material class, which holds information about materials like wood,
   steel, and iron.
    * [Pull request 243](https://bitbucket.org/ignitionrobotics/ign-math/pull-requests/243)

### Ignition Math 4.0.0 (2017-12-26)

1. Use std::stoi and std::stod in math::parse* functions to reduce code
    * [Pull request 224](https://bitbucket.org/ignitionrobotics/ign-math/pull-requests/224)
    * [Issue 50](https://bitbucket.org/ignitionrobotics/ign-math/issues/50)

1. Fixing const-correctness for operator* of Pose3
    * [Pull request 205](https://bitbucket.org/ignitionrobotics/ign-math/pull-requests/205)

1. Deprecate Matrix4::Translate and replace by Matrix4::SetTranslation
    * [Pull request 222](https://bitbucket.org/ignitionrobotics/ign-math/pull-requests/222)

1. Use ignition-cmake to simplify build scripts
    * [Pull request 200](https://bitbucket.org/ignitionrobotics/ign-math/pull-requests/200)

1. Make constructor SemanticVersion(string) explicit
    * [Pull request 203](https://bitbucket.org/ignitionrobotics/ign-math/pull-requests/203)

1. Switch to C++14
    * [Pull request 180](https://bitbucket.org/ignitionrobotics/ign-math/pull-requests/180)

1. Removed the box 'extent' field. The default constructor now sets a box's
   corners to extrema in order to indicate an uninitialized box.
    * [Pull request 172](https://bitbucket.org/ignitionrobotics/ign-math/pull-requests/172)
    * [Issue 72](https://bitbucket.org/ignitionrobotics/ign-math/issues/72)
    * [Issue 53](https://bitbucket.org/ignitionrobotics/ign-math/issues/53)

1. Added graph utilites:
    1. Added a Vertex class:
        * [Pull request 170](https://bitbucket.org/ignitionrobotics/ign-math/pull-request/170)
    1. Added an Edge class:
        * [Pull request 174](https://bitbucket.org/ignitionrobotics/ign-math/pull-request/174)
    1. Added a Graph class:
        * [Pull request 175](https://bitbucket.org/ignitionrobotics/ign-math/pull-request/175)
    1. Added a GraphAlgorithms class:
        * [Pull request 177](https://bitbucket.org/ignitionrobotics/ign-math/pull-request/177)
    1. Added a function to calculate connected components in undirected
       graphs:
        * [Pull request 190](https://bitbucket.org/ignitionrobotics/ign-math/pull-request/190)
    1. Improved the performance of `graph::InDegree()` and `graph::IncidentsTo()`.
        * [Pull request 188](https://bitbucket.org/ignitionrobotics/ign-math/pull-requests/188)
        * [Issue 79](https://bitbucket.org/ignitionrobotics/ign-math/issues/79)

1. Added Inline Versioned Namespace
    * [Pull request 216](https://bitbucket.org/ignitionrobotics/ign-math/pull-requests/216/)

## Ignition Math 3.x

### Ignition Math 3.x.x



### Ignition Math 3.3.0 (2017-11-27)

1. Fixed frustum falsely saying it contained AABB in some cases
    * [Pull request 193](https://bitbucket.org/ignitionrobotics/ign-math/pull-request/193)
    * [Issue 78](https://bitbucket.org/ignitionrobotics/ign-math/issues/78)

1. Create consistent bracket operators across all Vector# types
    * [Pull request 181](https://bitbucket.org/ignitionrobotics/ign-math/pull-requests/181)

1. Change name to the generic BUILDING_DLL macro to avoid conflicts
    * [Pull request 173](https://bitbucket.org/ignitionrobotics/ign-math/pull-requests/173)

1. Fix some compiler warnings
    * [Pull request 196](https://bitbucket.org/ignitionrobotics/ign-math/pull-requests/196)

1. Suppress gtest warnings
    * [Pull request 199](https://bitbucket.org/ignitionrobotics/ign-math/pull-requests/199)

1. Move private headers to src folder
    * [Pull request 198](https://bitbucket.org/ignitionrobotics/ign-math/pull-requests/198)

1. Update configure.bat
    * [Pull request 206](https://bitbucket.org/ignitionrobotics/ign-math/pull-requests/206)

### Ignition Math 3.2.0 (2017-05-15)

1. Construct on first use in Rand class
    * [Pull request 165](https://bitbucket.org/ignitionrobotics/ign-math/pull-request/165)

1. Extended Spline API: derivative interpolation, arc length calculation
   and tangent forcing.
    * [Pull request 162](https://bitbucket.org/ignitionrobotics/ign-math/pull-requests/162)

### Ignition Math 3.1.0 (2017-04-11)

1. Added signum functions to Helpers.hh.
    * Contribution from Martin Pecka
    * [Pull request 153](https://bitbucket.org/ignitionrobotics/ign-math/pull-request/153)

### Ignition Math 3.0.0 (2017-01-05)

1. Deprecate many IGN_* macros in favor of static const variables in Helpers.hh
    * [Pull request 138](https://bitbucket.org/ignitionrobotics/ign-math/pull-request/138)
    * [Pull request 137](https://bitbucket.org/ignitionrobotics/ign-math/pull-request/137)

1. Removed exceptions. Return values should be evaluated to determine if
   errors have occured.
    * [Pull request 132](https://bitbucket.org/ignitionrobotics/ign-math/pull-request/132)

1. Added `operator=(const Quaternion<T> &_q)` to `Matrix3`.
    * [Pull request 111](https://bitbucket.org/ignitionrobotics/ign-math/pull-request/111)

1. Fix xenial cppcheck
    * [Pull request xxx](https://bitbucket.org/ignitionrobotics/ign-math/pull-request/xxx)

1. Require cmake 2.8.12
    * [Pull request 76](https://bitbucket.org/ignitionrobotics/ign-math/pull-request/76)

1. Migrate to relocatable CMake package.
   Contribution from Silvio Traversaro.
    * [Pull request 67](https://bitbucket.org/ignitionrobotics/ign-math/pull-request/67)

1. Fix logic of installation of CMake configuration files in Windows.
   Contribution from Silvio Traversaro.
    * [Pull request 63](https://bitbucket.org/ignitionrobotics/ign-math/pull-request/63)

## Ignition Math 2.x



## Ignition Math 2.9 (2017-11-22)

1. Fixed frustum falsely saying it contained AABB in some cases
    * [Pull request 193](https://bitbucket.org/ignitionrobotics/ign-math/pull-request/193)

1. Added Color
    * [Pull request 150](https://bitbucket.org/ignitionrobotics/ign-math/pull-request/150)

1. Backport updated configure.bat to ign-math2 and fix cppcheck warnings
    * [Pull request 207](https://bitbucket.org/ignitionrobotics/ign-math/pull-request/207)

### Ignition Math 2.8

### Ignition Math 2.8.0

1. Added OrientedBox
    * [Pull request 146](https://bitbucket.org/ignitionrobotics/ign-math/pull-request/146)

1. Added an assignment operator to the Frustum class.
    * [Pull request 144](https://bitbucket.org/ignitionrobotics/ign-math/pull-request/144)

### Ignition Math 2.7

### Ignition Math 2.7.0

1. Add static const variables as alternative to macros in Helpers.hh
    * [Pull request 137](https://bitbucket.org/ignitionrobotics/ign-math/pull-request/137)

1. Add new methods for floating numbers: lessOrEqual and greaterOrEqual
    * [Pull request 134](https://bitbucket.org/ignitionrobotics/ign-math/pull-request/134)

### Ignition Math 2.6

### Ignition Math 2.6.0

1. Added copy constructor, equality operators and assignment operators to
    SphericalCoordinates class.
    * [Pull request 131](https://bitbucket.org/ignitionrobotics/ign-math/pull-request/131)

1. Fix Euler angle conversion of quaternions near singularities
    * [Pull request 129](https://bitbucket.org/ignitionrobotics/ign-math/pull-request/129)

1. Backport triangle3, helper functions, equality helper to work with 387 fp unit
   (Contribution from Rich Mattes).
    * [Pull request 125](https://bitbucket.org/ignitionrobotics/ign-math/pull-request/125)
    * [Pull request 58](https://bitbucket.org/ignitionrobotics/ign-math/pull-request/58)
    * [Pull request 56](https://bitbucket.org/ignitionrobotics/ign-math/pull-request/56)

1. Added Matrix4<T>::LookAt
    * [Pull request 124](https://bitbucket.org/ignitionrobotics/ign-math/pull-request/124)

1. Set Inertial Rotations
    * [Pull request 121](https://bitbucket.org/ignitionrobotics/ign-math/pull-request/121)

1. Added SemanticVersion class
    * [Pull request 120](https://bitbucket.org/ignitionrobotics/ign-math/pull-request/120)

### Ignition Math 2.5

### Ignition Math 2.5.0

1. Added PID class
    * [Pull request 117](https://bitbucket.org/ignitionrobotics/ign-math/pull-request/117)

1. Added SphericalCoordinate class
    * [Pull request 108](https://bitbucket.org/ignitionrobotics/ign-math/pull-request/108)

### Ignition Math 2.4

#### Ignition Math 2.4.1

1. Combine inertial properties of different objects, returning the equivalent
   inertial properties as if the objects were welded together.
    * [Pull request 115](https://bitbucket.org/ignitionrobotics/ign-math/pull-request/115)

#### Ignition Math 2.4.0

1. New MassMatrix3 class
    * [Pull request 112](https://bitbucket.org/ignitionrobotics/ign-math/pull-request/112)
1. MassMatrix3 helper functions
    * [Pull request 110](https://bitbucket.org/ignitionrobotics/ign-math/pull-request/110)
1. Added Temperature class
    * A contribution from Shintaro Noda
    * [Pull request 113](https://bitbucket.org/ignitionrobotics/ign-math/pull-request/113)

### Ignition Math 2.3.0

1. Added simple volumes formulas
    * [Pull request 84](https://bitbucket.org/ignitionrobotics/ign-math/pull-request/84)
1. Add Length and SquaredLength for Vector2 with test
    * [Pull request 73](https://bitbucket.org/ignitionrobotics/ign-math/pull-request/73)
1. Add Equal function with numerical tolerance argument
    * [Pull request 75](https://bitbucket.org/ignitionrobotics/ign-math/pull-request/75)
1. First part of MassMatrix3 class, mostly accessors and modifiers
    * [Pull request 77](https://bitbucket.org/ignitionrobotics/ign-math/pull-request/77)
1. Add Transpose methods for Matrix3,4 with test
    * [Pull request 74](https://bitbucket.org/ignitionrobotics/ign-math/pull-request/74)
1. Multiplication improvements for Vector/Matrix classes
    * [Pull request 69](https://bitbucket.org/ignitionrobotics/ign-math/pull-request/69)
1. Scalar +,- operators for Vector[234]
    * [Pull request 71](https://bitbucket.org/ignitionrobotics/ign-math/pull-request/71)
1. Add Determinant method for Matrix[34]
    * [Pull request 72](https://bitbucket.org/ignitionrobotics/ign-math/pull-requests/72)
1. Fixes for compiling and running tests on Windows 7/Visual Studio 2013
   Contribution from Silvio Traversaro.
    * [Pull request 62](https://bitbucket.org/ignitionrobotics/ign-math/pull-request/62)<|MERGE_RESOLUTION|>--- conflicted
+++ resolved
@@ -2,13 +2,11 @@
 
 ### Ignition Math 5.x.x
 
-<<<<<<< HEAD
 1. GraphAlgorithms: add ToUndirected(DirectedGraph) that copies to an UndirectedGraph.
     * [Pull request 332](https://bitbucket.org/ignitionrobotics/ign-math/pull-requests/332)
-=======
-1. Doxygen fixes for graph classes 
+
+1. Doxygen fixes for graph classes
     * [Pull request 331](https://bitbucket.org/ignitionrobotics/ign-math/pull-requests/331)
->>>>>>> 14402ef8
 
 1.  eigen3: Use linear() instead of rotation() to prevent computation of SVD
     * [Pull request 312](https://bitbucket.org/ignitionrobotics/ign-math/pull-requests/312)
@@ -74,7 +72,7 @@
    between two vertices.
     * [Pull request 254](https://bitbucket.org/ignitionrobotics/ign-math/pull-requests/254)
 
-1. Added multiply assign operator to Matrix4. 
+1. Added multiply assign operator to Matrix4.
     * [Pull request 252](https://bitbucket.org/ignitionrobotics/ign-math/pull-requests/252)
 
 
